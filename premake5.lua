--- conflicted
+++ resolved
@@ -70,7 +70,7 @@
   flags({
     "NoMinimalRebuild", -- Required for /MP above.
   })
-  
+
 filter({"configurations:Debug", "platforms:Linux"})
   buildoptions({
     "-g",
@@ -94,12 +94,6 @@
   linkoptions({
     "/NODEFAULTLIB:MSVCRTD",
   })
-<<<<<<< HEAD
-  buildoptions({
-    "/MP /O2",
-   })
-=======
->>>>>>> 922f1f22
 
 filter("platforms:Linux")
   system("linux")
