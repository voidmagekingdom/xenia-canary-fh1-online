--- conflicted
+++ resolved
@@ -180,15 +180,10 @@
   Loop* loop_ = nullptr;
   std::unique_ptr<MenuItem> main_menu_;
   std::wstring title_;
-<<<<<<< HEAD
   std::wstring base_title_;
-  int32_t width_ = 0;
-  int32_t height_ = 0;
-=======
   // GTK must have a default value here that isn't 0
   int32_t width_ = 1280;
   int32_t height_ = 720;
->>>>>>> 3d215771
   bool has_focus_ = true;
   bool is_cursor_visible_ = true;
   bool is_imgui_input_enabled_ = false;
