--- conflicted
+++ resolved
@@ -37,11 +37,8 @@
 
   void UpdateTitle();
   void ToggleFullscreen();
-<<<<<<< HEAD
   static std::wstring SwapNext(int8_t disc_number);
-=======
   void SetInitializingShaderStorage(bool initializing);
->>>>>>> 821a9897
 
  private:
   explicit EmulatorWindow(Emulator* emulator);
