/**
 ******************************************************************************
 * Xenia : Xbox 360 Emulator Research Project                                 *
 ******************************************************************************
 * Copyright 2015 Ben Vanik. All rights reserved.                             *
 * Released under the BSD license - see LICENSE in the root for more details. *
 ******************************************************************************
 */

#include "xenia/kernel/xam/apps/xlivebase_app.h"

#include "xenia/base/logging.h"
#include "xenia/base/threading.h"

namespace xe {
namespace kernel {
namespace xam {
namespace apps {

XLiveBaseApp::XLiveBaseApp(KernelState* kernel_state)
    : App(kernel_state, 0xFC) {}

// http://mb.mirage.org/bugzilla/xliveless/main.c

X_RESULT XLiveBaseApp::DispatchMessageSync(uint32_t message,
                                           uint32_t buffer_ptr,
                                           uint32_t buffer_length) {
  // NOTE: buffer_length may be zero or valid.
  auto buffer = memory_->TranslateVirtual(buffer_ptr);
  switch (message) {
    case 0x00058004: {
      // Called on startup, seems to just return a bool in the buffer.
      assert_true(!buffer_length || buffer_length == 4);
      XELOGD("XLiveBaseGetLogonId(%.8X)", buffer_ptr);
      xe::store_and_swap<uint32_t>(buffer + 0, 1);  // ?
      return X_ERROR_SUCCESS;
    }
    case 0x00058006: {
      assert_true(!buffer_length || buffer_length == 4);
      XELOGD("XLiveBaseGetNatType(%.8X)", buffer_ptr);
      xe::store_and_swap<uint32_t>(buffer + 0, 1);  // XONLINE_NAT_OPEN
      return X_ERROR_SUCCESS;
    }
    case 0x00058007: {
      /*
              Occurs if title calls XOnlineGetServiceInfo, expects dwServiceId
         and pServiceInfo. pServiceInfo should contain pointer to
         XONLINE_SERVICE_INFO structure.
      */
      XELOGD("CXLiveLogon::GetServiceInfo(%.8X, %.8X)", buffer_ptr,
             buffer_length);
      return 1229;  // ERROR_CONNECTION_INVALID
    }
    case 0x00058020: {
      // 0x00058004 is called right before this.
      // We should create a XamEnumerate-able empty list here, but I'm not
      // sure of the format.
      // buffer_length seems to be the same ptr sent to 0x00058004.
      XELOGD("CXLiveFriends::Enumerate(%.8X, %.8X) unimplemented", buffer_ptr,
             buffer_length);
      return X_STATUS_UNSUCCESSFUL;
    }
    case 0x00058023: {
      XELOGD(
          "CXLiveMessaging::XMessageGameInviteGetAcceptedInfo(%.8X, %.8X) "
          "unimplemented",
          buffer_ptr, buffer_length);
      return X_STATUS_UNSUCCESSFUL;
    }
    case 0x00058046: {
<<<<<<< HEAD
      XELOGD("CXLivePresence::InitializeTitle(%.8X,%.8X)", buffer_ptr,
=======
      // Required to be successful for Forza 4 to detect signed-in profile
      // Doesn't seem to set anything in the given buffer, probably only takes
      // input
      XELOGD("XLiveBaseUnk58046(%.8X, %.8X) unimplemented", buffer_ptr,
>>>>>>> f46e3c7e
             buffer_length);
      return X_ERROR_SUCCESS;
    }
  }
  XELOGE(
      "Unimplemented XLIVEBASE message app=%.8X, msg=%.8X, arg1=%.8X, "
      "arg2=%.8X",
      app_id(), message, buffer_ptr, buffer_length);
  return X_STATUS_UNSUCCESSFUL;
}

}  // namespace apps
}  // namespace xam
}  // namespace kernel
}  // namespace xe<|MERGE_RESOLUTION|>--- conflicted
+++ resolved
@@ -68,14 +68,10 @@
       return X_STATUS_UNSUCCESSFUL;
     }
     case 0x00058046: {
-<<<<<<< HEAD
-      XELOGD("CXLivePresence::InitializeTitle(%.8X,%.8X)", buffer_ptr,
-=======
       // Required to be successful for Forza 4 to detect signed-in profile
       // Doesn't seem to set anything in the given buffer, probably only takes
       // input
       XELOGD("XLiveBaseUnk58046(%.8X, %.8X) unimplemented", buffer_ptr,
->>>>>>> f46e3c7e
              buffer_length);
       return X_ERROR_SUCCESS;
     }
